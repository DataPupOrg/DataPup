--- conflicted
+++ resolved
@@ -4,10 +4,7 @@
 import { TableFilter } from '../../types/tabs'
 import { exportToCSV, exportToJSON } from '../../utils/exportData'
 import './TableView.css'
-<<<<<<< HEAD
 import { v4 as uuidv4 } from 'uuid'
-=======
->>>>>>> 03b5b9f9
 
 interface TableViewProps {
   connectionId: string
@@ -83,18 +80,13 @@
 
   const buildQuery = () => {
     let query = `SELECT * FROM ${database}.${tableName}`
-<<<<<<< HEAD
+
 
     const validFilters = filters.filter(
       (f) =>
         f.column &&
         f.operator &&
         (f.value || f.operator === 'IS NULL' || f.operator === 'IS NOT NULL')
-=======
-    
-    const validFilters = filters.filter(f => 
-      f.column && f.operator && (f.value || f.operator === 'IS NULL' || f.operator === 'IS NOT NULL')
->>>>>>> 03b5b9f9
     )
     
     if (validFilters.length > 0) {
@@ -121,14 +113,9 @@
       setIsLoading(true)
       const startTime = Date.now()
       const query = buildQuery()
-<<<<<<< HEAD
 
       const sessionId = uuidv4()
       const queryResult = await window.api.database.query(connectionId, query, sessionId)
-=======
-      
-      const queryResult = await window.api.database.query(connectionId, query)
->>>>>>> 03b5b9f9
       const executionTime = Date.now() - startTime
       
       setResult({
@@ -160,13 +147,7 @@
   }
 
   const updateFilter = (id: string, updates: Partial<TableFilter>) => {
-<<<<<<< HEAD
     const newFilters = filters.map((f) => (f.id === id ? { ...f, ...updates } : f))
-=======
-    const newFilters = filters.map(f => 
-      f.id === id ? { ...f, ...updates } : f
-    )
->>>>>>> 03b5b9f9
     setFilters(newFilters)
     onFiltersChange(newFilters)
   }
